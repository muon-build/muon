/*
 * SPDX-FileCopyrightText: Stone Tickle <lattis@mochiro.moe>
 * SPDX-FileCopyrightText: Vincent Torri <vincent.torri@gmail.com>
 * SPDX-License-Identifier: GPL-3.0-only
 */

#include "compat.h"

#include "args.h"
#include "backend/backend.h"
#include "backend/common_args.h"
#include "backend/ninja.h"
<<<<<<< HEAD
#include "backend/vs.h"
=======
#include "backend/output.h"
#include "backend/xcode.h"
>>>>>>> a76febf2
#include "functions/environment.h"
#include "lang/object_iterators.h"
#include "lang/serial.h"
#include "log.h"
#include "options.h"
#include "platform/init.h"
#include "platform/run_cmd.h"
#include "tracy.h"

static enum iteration_result
run_postconf_script_iter(struct workspace *wk, void *_ctx, obj arr)
{
	TracyCZoneAutoS;
	enum iteration_result ret = ir_err;
	obj env;
	make_obj(wk, &env, obj_dict);
	set_default_environment_vars(wk, env, false);

	const char *argstr, *envstr;
	uint32_t argc, envc;
	env_to_envstr(wk, &envstr, &envc, env);
	join_args_argstr(wk, &argstr, &argc, arr);

	LOG_I("running postconf script '%s'", argstr);

	struct run_cmd_ctx cmd_ctx = { 0 };
	if (!run_cmd(&cmd_ctx, argstr, argc, envstr, envc)) {
		LOG_E("failed to run postconf script: %s", cmd_ctx.err_msg);
		goto ret;
	}

	if (cmd_ctx.status != 0) {
		LOG_E("postconf script failed");
		LOG_E("stdout: %s", cmd_ctx.out.buf);
		LOG_E("stderr: %s", cmd_ctx.err.buf);
		goto ret;
	}

	ret = ir_cont;
ret:
	run_cmd_ctx_destroy(&cmd_ctx);
	TracyCZoneAutoE;
	return ret;
}

static void
backend_print_stack(struct workspace *wk)
{
	log_plain("stack trace:\n");
	obj v;
	obj_array_for(wk, wk->backend_output_stack, v) {
		log_plain(" -> %s\n", get_cstr(wk, v));
	}
}

static void
backend_abort_handler(void *_ctx)
{
	struct workspace *wk = _ctx;
	LOG_E("an unhandled error occured during backend output");
	backend_print_stack(wk);
}

static bool
write_tests(struct workspace *wk, void *_ctx, FILE *out)
{
	bool wrote_header = false;

	obj tests;
	make_obj(wk, &tests, obj_dict);

	uint32_t i;
	for (i = 0; i < wk->projects.len; ++i) {
		struct project *proj = arr_get(&wk->projects, i);
		if (proj->not_ok) {
			continue;
		}

		if (proj->tests && get_obj_array(wk, proj->tests)->len) {
			if (!wrote_header) {
				L("writing tests");
				wrote_header = true;
			}

			obj res, key;
			key = proj->cfg.name;

			if (obj_dict_index(wk, tests, key, &res)) {
				assert(false && "project defined multiple times");
			}

			obj arr;
			make_obj(wk, &arr, obj_array);

			obj_array_push(wk, arr, proj->tests);
			obj_array_push(wk, arr, proj->test_setups);
			obj_dict_set(wk, tests, key, arr);
		}
	}

	return serial_dump(wk, tests, out);
}

static bool
write_install(struct workspace *wk, void *_ctx, FILE *out)
{
	obj o;
	make_obj(wk, &o, obj_array);
	obj_array_push(wk, o, wk->install);
	obj_array_push(wk, o, wk->install_scripts);
	obj_array_push(wk, o, make_str(wk, wk->source_root));

	struct project *proj = arr_get(&wk->projects, 0);
	obj prefix;
	get_option_value(wk, proj, "prefix", &prefix);
	obj_array_push(wk, o, prefix);

	return serial_dump(wk, o, out);
}

static bool
write_compiler_check_cache(struct workspace *wk, void *_ctx, FILE *out)
{
	return serial_dump(wk, wk->compiler_check_cache, out);
}

static bool
write_summary_file(struct workspace *wk, void *_ctx, FILE *out)
{
	workspace_print_summaries(wk, out);
	return true;
}

static bool
write_option_info(struct workspace *wk, void *_ctx, FILE *out)
{
	obj arr;
	make_obj(wk, &arr, obj_array);
	obj_array_push(wk, arr, wk->global_opts);

	struct project *main_proj = arr_get(&wk->projects, 0);
	obj_array_push(wk, arr, main_proj->opts);

	return serial_dump(wk, arr, out);
}

bool
backend_output(struct workspace *wk, enum backend_output backend)
{
	TracyCZoneAutoS;

	make_obj(wk, &wk->backend_output_stack, obj_array);
	platform_set_abort_handler(backend_abort_handler, wk);

<<<<<<< HEAD
	switch (backend) {
	case backend_output_ninja:
		if (!ninja_write_all(wk)) {
			LOG_E("backend output failed");

			backend_print_stack(wk);
			TracyCZoneAutoE;
			return false;
		}
		break;
	case backend_output_vs:
	case backend_output_vs2019:
	case backend_output_vs2022:
		if (!vs_write_all(wk, backend)) {
			LOG_E("backend output failed");

			backend_print_stack(wk);
			TracyCZoneAutoE;
			return false;
		}
		break;
=======
	bool ok = true;

	if (!ca_prepare_all_targets(wk)) {
		ok = false;
	}

	if (ok) {
		switch (get_option_backend(wk)) {
		case backend_ninja: ok = ninja_write_all(wk); break;
		case backend_xcode: ok = ninja_write_all(wk) && xcode_write_all(wk); break;
		}
	}

	if (ok) {
		ok = with_open(wk->muon_private, output_path.tests, wk, NULL, write_tests)
		     && with_open(wk->muon_private, output_path.install, wk, NULL, write_install)
		     && with_open(
			     wk->muon_private, output_path.compiler_check_cache, wk, NULL, write_compiler_check_cache)
		     && with_open(wk->muon_private, output_path.summary, wk, NULL, write_summary_file)
		     && with_open(wk->muon_private, output_path.option_info, wk, NULL, write_option_info);
	}

	if (!ok) {
		LOG_E("backend output failed");

		backend_print_stack(wk);
		TracyCZoneAutoE;
		return false;
>>>>>>> a76febf2
	}

	if (!obj_array_foreach(wk, wk->postconf_scripts, NULL, run_postconf_script_iter)) {
		TracyCZoneAutoE;
		return false;
	}

	TracyCZoneAutoE;
	return true;
}<|MERGE_RESOLUTION|>--- conflicted
+++ resolved
@@ -10,12 +10,9 @@
 #include "backend/backend.h"
 #include "backend/common_args.h"
 #include "backend/ninja.h"
-<<<<<<< HEAD
 #include "backend/vs.h"
-=======
 #include "backend/output.h"
 #include "backend/xcode.h"
->>>>>>> a76febf2
 #include "functions/environment.h"
 #include "lang/object_iterators.h"
 #include "lang/serial.h"
@@ -170,29 +167,6 @@
 	make_obj(wk, &wk->backend_output_stack, obj_array);
 	platform_set_abort_handler(backend_abort_handler, wk);
 
-<<<<<<< HEAD
-	switch (backend) {
-	case backend_output_ninja:
-		if (!ninja_write_all(wk)) {
-			LOG_E("backend output failed");
-
-			backend_print_stack(wk);
-			TracyCZoneAutoE;
-			return false;
-		}
-		break;
-	case backend_output_vs:
-	case backend_output_vs2019:
-	case backend_output_vs2022:
-		if (!vs_write_all(wk, backend)) {
-			LOG_E("backend output failed");
-
-			backend_print_stack(wk);
-			TracyCZoneAutoE;
-			return false;
-		}
-		break;
-=======
 	bool ok = true;
 
 	if (!ca_prepare_all_targets(wk)) {
@@ -221,7 +195,6 @@
 		backend_print_stack(wk);
 		TracyCZoneAutoE;
 		return false;
->>>>>>> a76febf2
 	}
 
 	if (!obj_array_foreach(wk, wk->postconf_scripts, NULL, run_postconf_script_iter)) {
