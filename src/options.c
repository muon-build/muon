--- conflicted
+++ resolved
@@ -791,33 +791,7 @@
 bool
 init_global_options(struct workspace *wk)
 {
-<<<<<<< HEAD
-	if (!init_builtin_options(wk,
-		    "global_options.meson",
-		    "option('buildtype', type: 'string', value: 'debug')\n"
-		    "option('prefix', type: 'string', value: '/usr/local')\n"
-		    "option('bindir', type: 'string', value: 'bin')\n"
-		    "option('mandir', type: 'string', value: 'share/man')\n"
-		    "option('datadir', type: 'string', value: 'share')\n"
-		    "option('libdir', type: 'string', value: 'lib')\n"
-		    "option('includedir', type: 'string', value: 'include')\n"
-		    "option('wrap_mode', type: 'string', value: 'nopromote')\n"
-		    "option('force_fallback_for', type: 'array', value: [])\n"
-		    "option('pkg_config_path', type: 'string', value: '')\n"
-		    "option('c_args', type: 'array', value: [])\n"
-		    "option('c_link_args', type: 'array', value: [])\n"
-		    "option('werror', type: 'boolean', value: false)\n"
-		    "option('prefer_static', type: 'boolean', value: false)\n"
-		    "option('b_coverage', type: 'boolean', value: false)\n"
-
-		    "option('env.CC', type: 'array', value: ['cc'])\n"
-		    "option('env.NINJA', type: 'array', value: ['ninja'])\n"
-		    "option('env.AR', type: 'array', value: ['ar'])\n"
-		    "option('env.LD', type: 'array', value: ['ld'])\n"
-		    "option('env.WINDRES', type: 'array', value: ['windres'])\n")) {
-=======
 	if (!init_builtin_options(wk, "global_options.meson")) {
->>>>>>> a76febf2
 		return false;
 	}
 
