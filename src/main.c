--- conflicted
+++ resolved
@@ -940,24 +940,7 @@
 	const char *build = argv[argi];
 	++argi;
 
-<<<<<<< HEAD
-	if (!workspace_setup_paths(&wk, build, argv[0], argc - original_argi, &argv[original_argi])) {
-		goto ret;
-	}
-
-	workspace_init_startup_files(&wk);
-
-	uint32_t project_id;
-	if (!eval_project(&wk, NULL, wk.source_root, wk.build_root, &project_id)) {
-		goto ret;
-	}
-
-	log_plain("\n");
-
-	if (!backend_output(&wk, backend)) {
-=======
 	if (!workspace_do_setup(&wk, build, argv[0], argc - original_argi, &argv[original_argi])) {
->>>>>>> a76febf2
 		goto ret;
 	}
 
